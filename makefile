PATH  := node_modules/.bin:$(PATH)
SHELL := /bin/bash

.DEFAULT_GOAL := help
SOLC=./node_modules/.bin/solcjs
TSC=./node_modules/.bin/tsc
CONTRACT_SOURCES=$(wildcard contracts/*.sol contracts/registry/*.sol contracts/resolver/*.sol)
ENS_REGISTRY_ARTIFACT_NAME=contracts_registry_ENSRegistry_sol_ENSRegistry
ENS_PUBLIC_RESOLVER_ARTIFACT_NAME=contracts_resolver_PublicResolver_sol_PublicResolver
VOTING_PROCESS_ARTIFACT_NAME=contracts_VotingProcess_sol_VotingProcess
OUTPUT_FILES=build/index.js build/ens-registry.json build/ens-public-resolver.json build/voting-process.json

###############################################################################
## HELP
###############################################################################

.PHONY: help
help:
	@echo "Available targets:"
	@echo
	@echo "  $$ make         Runs 'make help' by default"
	@echo "  $$ make help    Shows this text"
	@echo
	@echo "  $$ make all     Compile the smart contracts and types into 'build'"
	@echo "  $$ make test    Compile and test the contracts"
	@echo "  $$ make clean   Cleanup the build folder"
	@echo

###############################################################################
## RECIPES
###############################################################################

<<<<<<< HEAD
all: node_modules js-output contract-output

node_modules: package.json package-lock.json
=======
all: node_modules contract-output build/index.js

node_modules: package.json package-lock.json
	@echo Updating Node packages
>>>>>>> 10cabe69
	npm install || true
	if [ -d node_modules/web3-providers/node_modules/websocket ]; then \
	  rm -Rf node_modules/web3-providers/node_modules/websocket/.git ; \
	  rm -Rf node_modules/web3-providers-ws/node_modules/websocket/.git ; \
	fi
	@touch $@

<<<<<<< HEAD
js-output: build/index.js
contract-output: build/entity-resolver.json build/voting-process.json

build:
	@mkdir -p build
	@touch $@

build/index.js: build build/entity-resolver.json build/voting-process.json lib/index.ts
	cp lib/index.ts build
	$(TSC) --build tsconfig.json

build/entity-resolver.json: build/solc
	@echo "{\"abi\": $$(cat build/solc/*EntityResolver.abi), \"bytecode\": \"0x$$(cat build/solc/*EntityResolver.bin)\"}" > $@

build/voting-process.json:
	@echo "{\"abi\": $$(cat build/solc/*VotingProcess.abi), \"bytecode\": \"0x$$(cat build/solc/*VotingProcess.bin)\"}" > $@

# Intermediate solidity compiled artifacts
build/solc: $(CONTRACT_SOURCES)
	mkdir -p $@
	$(SOLC) --optimize --bin --abi -o $@ $(CONTRACT_SOURCES)
	@touch $@

test: all
=======
contract-output: build/ens-registry.json build/ens-public-resolver.json build/voting-process.json

build:
	@mkdir -p build
	@touch $@

build/ens-registry.json: build/solc/$(ENS_REGISTRY_ARTIFACT_NAME).abi build/solc/$(ENS_REGISTRY_ARTIFACT_NAME).bin
	@echo "Building $@"
	echo "{\"abi\":$$(cat build/solc/$(ENS_REGISTRY_ARTIFACT_NAME).abi),\"bytecode\":\"0x$$(cat build/solc/$(ENS_REGISTRY_ARTIFACT_NAME).bin)\"}" > $@

build/ens-public-resolver.json: build/solc/$(ENS_PUBLIC_RESOLVER_ARTIFACT_NAME).abi build/solc/$(ENS_PUBLIC_RESOLVER_ARTIFACT_NAME).bin
	@echo "Building $@"
	echo "{\"abi\":$$(cat build/solc/$(ENS_PUBLIC_RESOLVER_ARTIFACT_NAME).abi),\"bytecode\":\"0x$$(cat build/solc/$(ENS_PUBLIC_RESOLVER_ARTIFACT_NAME).bin)\"}" > $@

build/voting-process.json: build/solc/$(VOTING_PROCESS_ARTIFACT_NAME).abi build/solc/$(VOTING_PROCESS_ARTIFACT_NAME).bin
	@echo "Building $@"
	echo "{\"abi\":$$(cat build/solc/$(VOTING_PROCESS_ARTIFACT_NAME).abi),\"bytecode\":\"0x$$(cat build/solc/$(VOTING_PROCESS_ARTIFACT_NAME).bin)\"}" > $@

build/solc/$(ENS_REGISTRY_ARTIFACT_NAME).abi: build/solc
build/solc/$(ENS_REGISTRY_ARTIFACT_NAME).bin: build/solc
build/solc/$(ENS_PUBLIC_RESOLVER_ARTIFACT_NAME).abi: build/solc
build/solc/$(ENS_PUBLIC_RESOLVER_ARTIFACT_NAME).bin: build/solc
build/solc/$(VOTING_PROCESS_ARTIFACT_NAME).abi: build/solc
build/solc/$(VOTING_PROCESS_ARTIFACT_NAME).bin: build/solc

# Get openzeppelin contracts
contracts/openzeppelin: node_modules
	mkdir -p $@
	cp -a ./node_modules/@openzeppelin/contracts/* $@
	touch $@

# Intermediate solidity compiled artifacts
build/solc: $(CONTRACT_SOURCES) contracts/openzeppelin
	@echo "Building contracts"
	mkdir -p $@
	$(SOLC) --optimize --bin --abi -o $@ --base-path ${PWD}/contracts $(CONTRACT_SOURCES)
	@touch $@

# from $(OUTPUT_FILES)
build/index.js: build/ens-registry.json build/ens-public-resolver.json build/voting-process.json lib/index.ts
	cp lib/index.ts build
	$(TSC) --build tsconfig.json

test: clean all
>>>>>>> 10cabe69
	npm run test

clean: 
	rm -Rf ./build
	rm -Rf ./contracts/openzeppelin/*<|MERGE_RESOLUTION|>--- conflicted
+++ resolved
@@ -30,16 +30,10 @@
 ## RECIPES
 ###############################################################################
 
-<<<<<<< HEAD
-all: node_modules js-output contract-output
-
-node_modules: package.json package-lock.json
-=======
 all: node_modules contract-output build/index.js
 
 node_modules: package.json package-lock.json
 	@echo Updating Node packages
->>>>>>> 10cabe69
 	npm install || true
 	if [ -d node_modules/web3-providers/node_modules/websocket ]; then \
 	  rm -Rf node_modules/web3-providers/node_modules/websocket/.git ; \
@@ -47,32 +41,6 @@
 	fi
 	@touch $@
 
-<<<<<<< HEAD
-js-output: build/index.js
-contract-output: build/entity-resolver.json build/voting-process.json
-
-build:
-	@mkdir -p build
-	@touch $@
-
-build/index.js: build build/entity-resolver.json build/voting-process.json lib/index.ts
-	cp lib/index.ts build
-	$(TSC) --build tsconfig.json
-
-build/entity-resolver.json: build/solc
-	@echo "{\"abi\": $$(cat build/solc/*EntityResolver.abi), \"bytecode\": \"0x$$(cat build/solc/*EntityResolver.bin)\"}" > $@
-
-build/voting-process.json:
-	@echo "{\"abi\": $$(cat build/solc/*VotingProcess.abi), \"bytecode\": \"0x$$(cat build/solc/*VotingProcess.bin)\"}" > $@
-
-# Intermediate solidity compiled artifacts
-build/solc: $(CONTRACT_SOURCES)
-	mkdir -p $@
-	$(SOLC) --optimize --bin --abi -o $@ $(CONTRACT_SOURCES)
-	@touch $@
-
-test: all
-=======
 contract-output: build/ens-registry.json build/ens-public-resolver.json build/voting-process.json
 
 build:
@@ -117,9 +85,8 @@
 	$(TSC) --build tsconfig.json
 
 test: clean all
->>>>>>> 10cabe69
 	npm run test
 
-clean: 
+clean:
 	rm -Rf ./build
 	rm -Rf ./contracts/openzeppelin/*